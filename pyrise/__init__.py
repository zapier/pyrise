from __future__ import unicode_literals
import urllib
import requests
import re
import sys
from datetime import datetime, timedelta
from xml.etree import ElementTree

class Highrise:
    """Class designed to handle all interactions with the Highrise API."""
    
    _server = None
    _tzoffset = 0

    @classmethod
    def auth(cls, token):
        """Define the settings used to connect to Highrise"""
        
        cls.token = token
    
    @classmethod
    def set_server(cls, server):
        """Define the server to be used for API requests"""
        
        if server[:4] == 'http':
            cls._server = server.strip('/') 
        else:
            cls._server = "https://{}.highrisehq.com".format(server)

    @classmethod
    def set_timezone_offset(cls, offset):
        """Rather than force pytz or some other time zone library, Pyrise
        works entirely in GMT (as does the Highrise API). Setting this
        optional offset value will let you compensate for your local
        server timezone, if desired"""

        cls._tzoffset = offset

    @classmethod
    def from_utc(cls, date):
        """Convert a date from UTC using the _tzoffset value"""

        return date + timedelta(hours=cls._tzoffset)

    @classmethod
    def to_utc(cls, date):
        """Convert a date to UTC using the _tzoffset value"""

        return date - timedelta(hours=cls._tzoffset)
    
    @classmethod
    def request(cls, path, method='GET', xml=None):
        """Process an arbitrary request to Highrise.
        
        Ordinarily, you shouldn't have to call this method directly,
        but it's available to send arbitrary requests if needed."""
        
        # build the base request URL
        url = '{}/{}'.format(cls._server, path.strip('/'))
        
        # make the request
        kwargs = {'auth': (cls.token, 'X')}
        if xml:
            kwargs['data'] = xml
            kwargs['headers'] = {'Content-Type': 'application/xml'}
        if method == 'GET':
            r = requests.get(url, **kwargs)
        elif method == 'POST':
            r = requests.post(url, **kwargs)
        elif method =='PUT':
            r = requests.put(url, **kwargs)
        elif method == 'DELETE':
            r = requests.delete(url, **kwargs)
        
        # raise appropriate exceptions if there is an error
        if r.status_code >= 400:
            if r.status_code == 400:
                raise BadRequest
            elif r.status_code == 401:
                raise AuthorizationRequired(r.text)
            elif r.status_code == 403:
                raise Forbidden(r.text)
            elif r.status_code == 404:
                raise NotFound(r.text)
            elif r.status_code == 422:
                raise GatewayFailure(r.text)
            elif r.status_code == 502:
                raise GatewayConnectionError(r.text)
            elif r.status_code == 507:
                raise InsufficientStorage(r.text)
            else:
                raise UnexpectedResponse(r.text)
    
        # if this was a PUT or DELETE request, return status (hopefully success)
        if method in ('PUT', 'DELETE'):
            return r.status_code
        
        # for GET and POST requests, return the XML response
        try:
            return ElementTree.fromstring(r.text)
        except:
            raise UnexpectedResponse("The server sent back something that wasn't valid XML.")

    @classmethod
    def key_to_class(cls, key):
        """Utility method to convert a hyphenated key (like what is used
        in Highrise XML responses) to a Python class name"""

        klass = key.capitalize()
        while '-' in klass:
            ix = klass.index('-')
            next = klass[ix + 1].upper()
            klass = klass[0:ix] + next + klass[ix + 2:]

        return klass

    @classmethod
    def class_to_key(cls, key):
        """Utility method to convert a Python class name to a hyphenated
        key (like what is used in Highrise XML responses)"""

        match = re.search(r'([A-Z])', key)
        while match:
            char = match.groups()[0]
            key = key.replace(char, '-' + char.lower())
            match = re.search(r'([A-Z])', key)

        return key[1:]


class HighriseObject(object):
    """Base class for all Highrise data objects"""
    
    @classmethod
    def from_xml(cls, xml, parent=None):
        """Create a new object from XML data"""
        
        # instiantiate the object
        if cls == Party:
            cls = getattr(sys.modules[__name__], xml.get('type'))
        self = cls()
        
        for child in xml.getchildren():
            
            # convert the key to underscore notation for Python
            key = child.tag.replace('-', '_')
            
            # if this key is not recognized by pyrise, ignore it
            if key not in cls.fields:
                continue
        
            # if there is no data, just set the default
            if child.text == None:
                self.__dict__[key] = self.fields[key].default
                continue

            # handle the contact-data key differently
            if key == 'contact_data':
                klass = getattr(sys.modules[__name__], 'ContactData')
                self.contact_data = klass.from_xml(child, parent=self)
                continue

            # if this an element with children, it's an object relationship
            if len(child.getchildren()) > 0:
                
                # is this element an array of objects?
                if cls.fields[key].type == list:
                    items = []
                    for item in child.getchildren():
                        if item.tag == 'party':
                            class_string = item.find('type').text
                        else:
                            class_string = Highrise.key_to_class(item.tag.replace('_', '-'))
                        klass = getattr(sys.modules[__name__], class_string)
                        items.append(klass.from_xml(item, parent=self))
                    self.__dict__[child.tag.replace('-', '_')] = items
                    continue
                
                # otherwise, let's treat it like a single object
                else:
                    if child.tag == 'party':
                        class_string = child.find('type').text
                    else:
                        class_string = Highrise.key_to_class(child.tag)
                    klass = getattr(sys.modules[__name__], class_string)
                    self.__dict__[child.tag.replace('-', '_')] = klass.from_xml(child, parent=self)
                    continue
                
            # get and convert attribute value based on type
            data_type = child.get('type')
            if data_type == 'integer':
                value = int(child.text)
            elif data_type == 'datetime':
                value = Highrise.from_utc(datetime.strptime(child.text, '%Y-%m-%dT%H:%M:%SZ'))
            else:
                value = str(child.text)

            # add value to object dictionary
            self.__dict__[key] = value
                
        return self

    @classmethod
    def _list(cls, path, tag):
        """Get a list of objects of this type from Highrise"""

        # retrieve the data from Highrise
        objects = []
        xml = Highrise.request(path)

        # make a list of objects and return it
        for item in xml.iter(tag):
            objects.append(cls.from_xml(item))

        return objects


    def __init__(self, parent=None, **kwargs):
        """Create a new object manually."""

        self._server = Highrise._server
        for field, settings in self.fields.items():
            if field in kwargs:
                if not settings.is_editable:
                    raise KeyError('{} is not an editable attribute'.format(field))
                value = kwargs.pop(field)
            else:
                value = settings.default
            self.__dict__[field] = value
        
    
    def save_xml(self, include_id=False, **kwargs):
        """Return the object XML for sending back to Highrise"""
        
        # create new XML object
        if 'base_element' not in kwargs:
            kwargs['base_element'] = Highrise.class_to_key(self.__class__.__name__)
        xml = ElementTree.Element(kwargs['base_element'])
        
        extra_attrs = kwargs.get('extra_attrs', {})
        
        # if the id should be included and it is not None, add it first
        if include_id and 'id' in self.__dict__ and self.id != None:
            id_element = ElementTree.SubElement(xml, tag='id', attrib={'type': 'integer'})
            id_element.text = str(self.id)

        # now iterate over the editable attributes
        for field, settings in self.fields.items():
            
            # get the value for this field, or pass if it is missing
            if field in self.__dict__:
                value = self.__dict__[field]
            else:
                continue
            
            # if the field is not editable, don't pass it
            if not settings.is_editable:
                continue
            
            # if the value is equal to the default, don't pass it
            if value == settings.default:
                continue
            
            # if the value is a HighriseObject, insert the XML for it
            if isinstance(value, HighriseObject):
                xml.insert(0, value.save_xml(include_id=True))
                continue
            
            field_name = field.replace('_', '-') if not settings.force_key else settings.force_key
            extra_attrs_copy = extra_attrs if not settings.extra_attrs else settings.extra_attrs
            
            # insert the remaining single-attribute elements
            e = ElementTree.Element(field_name, **extra_attrs_copy)
            if isinstance(value, int):
                e.text = str(value)
            elif isinstance(value, list):
                if len(value) == 0:
                    continue
                for item in value:
                    e.insert(0, item.save_xml(include_id=True))
            elif isinstance(value, datetime):
                e.text = datetime.strftime(Highrise.to_utc(value), '%Y-%m-%dT%H:%M:%SZ')
            else:
                e.text = value
            xml.insert(0, e)

        # return the final XML Element object
        return xml


class HighriseField(object):
    """An object to represent the settings for an object attribute
    Note that a lot more detail could go into how this works."""

    def __init__(self, type='uneditable', options=None, **kwargs):
        self.type = type
        self.options = options
        self.force_key = kwargs.pop('force_key', None)
        self.extra_attrs = kwargs.pop('extra_attrs', None)
    
    @property
    def default(self):
        """Return the default value for this data type (e.g. '' or [])"""

        if self.type in ('id', 'uneditable'):
            return None
        elif self.type == datetime:
            return datetime.now()
        else:
            return self.type()
    
    @property
    def is_editable(self):
        """Boolean flag for whether or not this field is editable"""
        
        return self.type not in ('id', 'uneditable')
        

class SubjectField(HighriseObject):
    """An object representing a Highise custom field."""

    fields = {
        'id': HighriseField(type='id'),
        'label': HighriseField(),
    }

    @classmethod
    def all(cls):
        """Get all custom fields"""

        return cls._list('subject_fields.xml', 'subject-field')

class Tag(HighriseObject):
    """An object representing a Highrise tag."""

    fields = {
        'id': HighriseField(type='id'),
        'name': HighriseField(),
    }        

    @classmethod
    def all(cls):
        """Get all tags"""

        return cls._list('tags.xml', 'tag')
    
    @classmethod
    def get_by(cls, subject, subject_id):
        """Get tags for a specific person, company, case, or deal"""

        return cls._list('{}/{}/tags.xml'.format(subject, subject_id), 'tag')

    @classmethod
    def add_to(cls, subject, subject_id, name):
        """Add a tag to a specific person, company, case, or deal"""
        
        xml = ElementTree.Element(tag='name')
        xml.text = name
        xml_string = ElementTree.tostring(xml, encoding=None)
        
        response = Highrise.request('{}/{}/tags.xml'.format(subject, subject_id), method='POST', xml=xml_string)
        return cls.from_xml(response)

    @classmethod
    def remove_from(cls, subject, subject_id, tag_id):
        """Add a tag to a specific person, company, case, or deal"""

        return Highrise.request('{}/{}/tags/{}.xml'.format(subject, subject_id, tag_id), method='DELETE')


class Message(HighriseObject):
    """An object representing a Highrise email or note."""

    def __new__(cls, extended_fields={}, **kwargs):
        """Set object attributes for subclasses of Party (companies and people)"""

        # set the base fields dictionary and extend it with any additional fields
        cls.fields = {
            'id': HighriseField(type='id'),
            'body': HighriseField(type=str),
            'author_id': HighriseField(),
            'subject_id': HighriseField(type=int),
            'subject_type': HighriseField(type=str, options=('Party', 'Deal', 'Kase')),
            'subject_name': HighriseField(),
            'collection_id': HighriseField(type=int),
            'collection_type': HighriseField(type=str, options=('Deal', 'Kase')),
            'visible_to': HighriseField(type=str, options=('Everyone', 'Owner', 'NamedGroup')),
            'owner_id': HighriseField(type=int),
            'group_id': HighriseField(type=int),
            'created_at': HighriseField(type=datetime),
            'updated_at': HighriseField(),
        }
        cls.fields.update(extended_fields)

        # send back the object reference
        return HighriseObject.__new__(cls, **kwargs)

    @classmethod
    def get(cls, id):
        """Get a single message"""

        # retrieve the data from Highrise
        xml = Highrise.request('/{}/{}.xml'.format(cls.plural, id))

        # return a note object
        for obj_xml in xml.iter(tag=cls.singular):
            return cls.from_xml(obj_xml)

    @classmethod
    def filter(cls, **kwargs):
        """Get a list of messages based by subject"""
        
        # map kwarg to URL slug for request
        kwarg_to_path = {
            'person': 'people',
            'company': 'companies',
            'kase': 'kases',
            'deal': 'deals',
        }
        
        # find the first kwarg that we understand and use it to generate the request path
        for key, value in kwargs.items():
            if key in kwarg_to_path:
                path = '/{}/{}/{}.xml'.format(kwarg_to_path[key], value, cls.plural)
                break
        else:
            raise KeyError('filter method must have person, company, kase, or deal as an kwarg')
                
        # return the list of messages from Highrise
        return cls._list(path, cls.singular)

    def save(self):
        """Save a message to Highrise."""

        # get the XML for the request
        xml = self.save_xml()
        xml_string = ElementTree.tostring(xml, encoding=None)

        # if this was an initial save, update the object with the returned data
        if self.id == None:
            response = Highrise.request('/{}.xml'.format(self.plural), method='POST', xml=xml_string)
            new = self.from_xml(response)

        # if this was a PUT request, we need to re-request the object
        # so we can get any new ID values set at ceation
        else:
            response = Highrise.request('/{}/{}.xml'.format(self.plural, self.id), method='PUT', xml=xml_string)
            new = cls.get(self.id)

        # update the values of self to align with what came back from Highrise
        self.__dict__ = new.__dict__

    def delete(self):
        """Delete a message from Highrise."""

        return Highrise.request('/{}/{}.xml'.format(self.plural, self.id), method='DELETE')


class Note(Message):
    """An object representing a Highrise note"""

    plural = 'notes'
    singular = 'note'


class Email(Message):
    """An object representing a Highrise email"""

    plural = 'emails'
    singular = 'email'

    def __new__(cls, **kwargs):
        extended_fields = {
            'title': HighriseField(type=str),
        }
        return Message.__new__(cls, extended_fields, **kwargs)


class Deal(HighriseObject):
    """An object representing a Highrise deal."""

    fields = {
        'id': HighriseField(type='id'),
        'account_id': HighriseField(),
        'author_id': HighriseField(),
        'background': HighriseField(type=str),
        'category_id': HighriseField(type=int),
        'visible_to': HighriseField(type=str, options=('Everyone', 'Owner', 'NamedGroup')),
        'owner_id': HighriseField(type=int),
        'group_id': HighriseField(type=int),
        'created_at': HighriseField(),
        'updated_at': HighriseField(),
        'currency': HighriseField(type=str),
        'duration': HighriseField(type=int),
        'name': HighriseField(type=str),
        'price': HighriseField(type=int),
        'price_type': HighriseField(type=str, options=('fixed', 'hour', 'month', 'year')),
        'responsible_party_id': HighriseField(type=int),
        'status': HighriseField(type=str, options=('pending', 'won', 'lost')),
        'status_changed_on': HighriseField(),
        'parties': HighriseField(type=list),
        'party': HighriseField(),
        'party_id': HighriseField(type=int),
    }        

    @classmethod
    def all(cls):
        """Get all deals"""

        return cls._list('deals.xml', 'deal')

    @classmethod
    def get(cls, id):
        """Get a single deal"""

        # retrieve the deal from Highrise
        xml = Highrise.request('/deals/{}.xml'.format(id))

        # return a deal object
        for deal_xml in xml.iter(tag='deal'):
            return Deal.from_xml(deal_xml)

    @property
    def notes(self):
        """Get the notes associated with this deal"""

        # sanity check: has this deal been saved to Highrise yet?
        if self.id == None:
            raise ElevatorError('You have to save the deal before you can load its notes')

        # get the notes
        return Note.filter(deal=self.id)

    @property
    def tasks(self):
        """Get the tasks associated with this deal"""

        # sanity check: has this deal been saved to Highrise yet?
        if self.id == None:
            raise ElevatorError('You have to save the deal before you can load its tasks')

        # get the notes
        return Task.filter(deal=self.id)

    @property
    def emails(self):
        """Get the emails associated with this deal"""

        # sanity check: has this deal been saved to Highrise yet?
        if self.id == None:
            raise ElevatorError('You have to save the deal before you can load its emails')

        # get the emails
        return Email.filter(deal=self.id)

    def save(self):
        """Save a deal to Highrise."""

        # get the XML for the request
        xml = self.save_xml()
        xml_string = ElementTree.tostring(xml, encoding=None)

        # if this was an initial save, update the object with the returned data
        if self.id == None:
            response = Highrise.request('/deals.xml', method='POST', xml=xml_string)
            new = Deal.from_xml(response)

        # if this was a PUT request, we need to re-request the object
        # so we can get any new ID values set at ceation
        else:
            response = Highrise.request('/deals/{}.xml'.format(self.id), method='PUT', xml=xml_string)
            new = Deal.get(self.id)

        # update the values of self to align with what came back from Highrise
        self.__dict__ = new.__dict__
    
    def set_status(self, status):
        """Change the status of a deal"""

        # prepare the XML string for submission
        xml = ElementTree.Element('status')
        xml_name = ElementTree.Element(tag='name')
        xml_name.text = status
        xml.insert(0, xml_name)
        xml_string = ElementTree.tostring(xml, encoding=None)
        
        # submit the PUT request
        response = Highrise.request('/deals/{}/status.xml'.format(self.id), method='PUT', xml=xml_string)

    def add_note(self, body, **kwargs):
        """Add a note to a deal"""

        # sanity check: has this deal been saved to Highrise yet?
        if self.id == None:
            raise ElevatorError('You have to save the deal before you can add a note')

        # add the note and save it to Highrise
        note = Note(body=body, subject_id=self.id, subject_type='Deal', **kwargs)
        note.save()

    def add_email(self, title, body, **kwargs):
        """Add an email to a deal"""

        # sanity check: has this deal been saved to Highrise yet?
        if self.id == None:
            raise ElevatorError('You have to save the deal before you can add an email')

        # add the email and save it to Highrise
        email = Email(title=title, body=body, subject_id=self.id, subject_type='Deal', **kwargs)
        email.save()

    def delete(self):
        """Delete a deal from Highrise."""

        return Highrise.request('/deals/{}.xml'.format(self.id), method='DELETE')



class Task(HighriseObject):
    """An object representing a Highrise task."""

    plural = 'tasks'
    singular = 'task'

    fields = {
        'id': HighriseField(type='id'),
        'recording_id': HighriseField(type=int),
        'subject_id': HighriseField(type=int),
        'subject_type': HighriseField(type=str, options=('Party')),
        'category_id': HighriseField(type=int),
        'body': HighriseField(type=str),
        'frame': HighriseField(type=str, options=('specific')),
        'due_at': HighriseField(type=datetime),
        'alert_at': HighriseField(type=datetime),
        'created_at': HighriseField(type=datetime),
        'author_id': HighriseField(type=int),
        'updated_at': HighriseField(type=datetime),
        'public': HighriseField(type=bool),
        'owner_id': HighriseField(type=int),
        'notify': HighriseField(type=bool),
    }        

    @classmethod
    def all(cls):
        """Get all tasks"""

        return cls._list('tasks.xml', 'task')

    @classmethod
    def get(cls, id):
        """Get a single task"""

        # retrieve the task from Highrise
        xml = Highrise.request('/tasks/{}.xml'.format(id))

        # return a task object
        for task_xml in xml.iter(tag='task'):
            return Task.from_xml(task_xml)

    def save(self):
        """Save a task to Highrise."""

        # get the XML for the request
        xml = self.save_xml()
        xml_string = ElementTree.tostring(xml, encoding=None)

        # if this was an initial save, update the object with the returned data
        if self.id == None:
            response = Highrise.request('/tasks.xml', method='POST', xml=xml_string)
            new = Task.from_xml(response)

        # if this was a PUT request, we need to re-request the object
        # so we can get any new ID values set at ceation
        else:
            response = Highrise.request('/tasks/{}.xml'.format(self.id), method='PUT', xml=xml_string)
            new = Task.get(self.id)

        # update the values of self to align with what came back from Highrise
        self.__dict__ = new.__dict__
    
    def delete(self):
        """Delete a task from Highrise."""

        return Highrise.request('/tasks/{}.xml'.format(self.id), method='DELETE')
        
    @classmethod
    def filter(cls, **kwargs):
        """Get a list of tasks based by subject"""
        
        # map kwarg to URL slug for request
        kwarg_to_path = {
            'person': 'people',
            'company': 'companies',
            'kase': 'kases',
            'deal': 'deals',
        }
        
        # find the first kwarg that we understand and use it to generate the request path
        for key, value in kwargs.items():
            if key in kwarg_to_path:
                path = '/{}/{}/{}.xml'.format(kwarg_to_path[key], value, cls.plural)
                break
        else:
            raise KeyError('filter method must have person, company, kase, or deal as an kwarg')
                
        # return the list of messages from Highrise
        return cls._list(path, cls.singular)

class ContactData(HighriseObject):
    """An object representing contact data for a
    Highrise person or company."""
    
    fields = {
        'email_addresses': HighriseField(type=list),
        'phone_numbers': HighriseField(type=list),
        'addresses': HighriseField(type=list),
        'instant_messengers': HighriseField(type=list),
        'twitter_accounts': HighriseField(type=list),
        'web_addresses': HighriseField(type=list),
    }

    def save(self):
        """Save the parent parent person or company""" 
        
        return NotImplemented


class ContactDetail(HighriseObject):
    """A base class for contact details"""

    def save(self):
        """Save the parent person or company this detail belongs to""" 
        
        return NotImplemented
        

class EmailAddress(ContactDetail):
    """An object representing an email address"""

    fields = {
        'id': HighriseField(type='id'),
        'address': HighriseField(type=str),
        'location': HighriseField(type=str, options=('Work', 'Home', 'Other')),
    }        

    
class PhoneNumber(ContactDetail):
    """An object representing an phone number"""

    fields = {
        'id': HighriseField(type='id'),
        'number': HighriseField(type=str),
        'location': HighriseField(type=str, options=('Work', 'Mobile', 'Fax', 'Pager', 'Home', 'Skype', 'Other')),
    }


class Address(ContactDetail):
    """An object representing a physical address"""

    fields = {
        'id': HighriseField(type='id'),
        'city': HighriseField(type=str),
        'country': HighriseField(type=str),
        'state': HighriseField(type=str),
        'zip': HighriseField(type=str),
        'street': HighriseField(type=str),
        'location': HighriseField(type=str, options=('Work', 'Home', 'Other')),
    }
        

class InstantMessenger(ContactDetail):
    """An object representing an instant messanger"""

    fields = {
        'id': HighriseField(type='id'),
        'address': HighriseField(type=str),
        'protocol': HighriseField(type=str, options=('AIM', 'MSN', 'ICQ', 'Jabber', 'Yahoo', 'Skype', 'QQ', 'Sametime', 'Gadu-Gadu', 'Google Talk', 'other')),
        'location': HighriseField(type=str, options=('Work', 'Personal', 'Other')),
    }


class TwitterAccount(ContactDetail):
    """An object representing an Twitter account"""

    fields = {
        'id': HighriseField(type='id'),
        'username': HighriseField(type=str),
        'location': HighriseField(type=str, options=('Work', 'Personal', 'Other')),
    }


class WebAddress(ContactDetail):
    """An object representing a web address"""

    fields = {
        'id': HighriseField(type='id'),
        'url': HighriseField(type=str),
        'location': HighriseField(type=str, options=('Work', 'Personal', 'Other')),
    }



class SubjectData(HighriseObject):
    """An object representing an email address"""

    fields = {
        'id': HighriseField(type='id'),
        'subject_field_id': HighriseField(type=int, force_key='subject_field_id', extra_attrs={'type': 'integer'}),
        'subject_field_label': HighriseField(type=str),
        'value': HighriseField(type=str)
    }
    
    def save_xml(self, *args, **kwargs):
        kwargs['base_element'] = 'subject_data'
        return super(SubjectData, self).save_xml(*args, **kwargs)

class Case(HighriseObject):
    """An object representing a Highrise Case."""

    fields = {
        'id': HighriseField(type='id'),
        'author_id': HighriseField(type=int),
        'closed_at': HighriseField(type=datetime),
        'created_at': HighriseField(type=datetime),
        'updated_at': HighriseField(type=datetime),
        'name': HighriseField(type=str),
        'visible-to': HighriseField(type=str),
        'group_id': HighriseField(type=int),
        'owner_id': HighriseField(type=int),
        'parties': HighriseField(type=list)
    }

    @classmethod
    def all(cls):
        """Get all cases"""

        return cls._list('kases/open.xml', 'kase')

    @classmethod
    def get(cls, id):
        """Get a single case"""

        # retrieve the case from Highrise
<<<<<<< HEAD
        xml = Highrise.request('/kases/%s.xml' % id)
=======
        xml = Highrise.request('/kases/{}.xml'.format(id))
>>>>>>> 8b412e13

        # return a case object
        for case_xml in xml.getiterator(tag='kase'):
            return Case.from_xml(case_xml)

    def save(self):
        """Save a case to Highrise."""

        # get the XML for the request
        xml = self.save_xml()
        xml_string = ElementTree.tostring(xml, encoding=None)

        # if this was an initial save, update the object with the returned data
        if self.id == None:
            response = Highrise.request('/kases.xml', method='POST', xml=xml_string)
            new = Case.from_xml(response)

        # if this was a PUT request, we need to re-request the object
        # so we can get any new ID values set at creation
        else:
<<<<<<< HEAD
            response = Highrise.request('/kases/%s.xml' % self.id, method='PUT', xml=xml_string)
=======
            response = Highrise.request('/kases/{}.xml'.format(self.id), method='PUT', xml=xml_string)
>>>>>>> 8b412e13
            new = Case.get(self.id)

        # update the values of self to align with what came back from Highrise
        self.__dict__ = new.__dict__
    
    def delete(self):
        """Delete a task from Highrise."""

<<<<<<< HEAD
        return Highrise.request('/kases/%s.xml' % self.id, method='DELETE')
=======
        return Highrise.request('/kases/{}.xml'.format(self.id), method='DELETE')
>>>>>>> 8b412e13

class Party(HighriseObject):
    """An object representing a Highrise person or company."""

    singular = 'party'
    plural = 'parties'

    def __new__(cls, extended_fields={}, **kwargs):
        """Set object attributes for subclasses of Party (companies and people)"""

        # set the base fields dictionary and extend it with any additional fields
        cls.fields = {
            'id': HighriseField(type='id'),
            'background': HighriseField(type=str),
            'visible_to': HighriseField(type=str, options=('Everyone', 'Owner', 'NamedGroup')),
            'owner_id': HighriseField(type=int),
            'group_id': HighriseField(type=int),
            'contact_data': HighriseField(type=ContactData),
            'avatar_url': HighriseField(type=str),
            'author_id': HighriseField(),
            'created_at': HighriseField(),
            'updated_at': HighriseField()
        }
        cls.fields.update(extended_fields)
        
        # send back the object reference
        return HighriseObject.__new__(cls, **kwargs)
    
    @classmethod
    def all(cls, offset=None):
        """Get all parties"""

        if offset:
            return cls._list('{}.xml?n={}'.format(cls.plural, offset), cls.singular)
        else:
            return cls._list('{}.xml'.format(cls.plural), cls.singular)

    @classmethod
    def filter(cls, **kwargs):
        """Get a list of parties based on filter criteria"""
        
        # if company_id or title are present in kwargs, we should be running
        # this against the Person object directly
        if ('company_id' in kwargs or 'title' in kwargs):
            return Person._filter(**kwargs)

        # Functor to ensure that str is encoded to UTF8 before being used as a URL parameter
        utf8 = lambda s: s.encode("utf8") if isinstance( s, str ) else s

        paging = ''
        if 'n' in kwargs:
            n = kwargs.pop('n')
            paging = '&n=%d' % n

        # get the path for filter methods that only take a single argument
        if 'term' in kwargs:
            path = '/{}/search.xml?term={}'.format(cls.plural, urllib.parse.quote(utf8(kwargs['term'])))
            if len(kwargs) > 1:
                raise KeyError('"term" can not be used with any other keyward arguments')

        elif 'tag_id' in kwargs:
            path = '/{}.xml?tag_id={}'.format(cls.plural, urllib.parse.quote(utf8(kwargs['tag_id'])))
            if len(kwargs) > 1:
                raise KeyError('"tag_id" can not be used with any other keyward arguments')

        elif 'since' in kwargs:
            paging = '' # since does not page results
            path = '/{}.xml?since={}'.format(cls.plural, datetime.strftime(Highrise.from_utc(kwargs['since']), '%Y%m%d%H%M%S'))
            if len(kwargs) > 1:
                raise KeyError('"since" can not be used with any other keyward arguments')

        # if we didn't get a single-argument kwarg, process using the search criteria method
        else:
            if kwargs.keys():
                path = '/{}/search.xml?'.format(cls.plural)
                for key in kwargs:
                    path += 'criteria[{}]={}&'.format(key, urllib.parse.quote(utf8(kwargs[key])))
                path = path[:-1]
            else:
                # allow filtering by 'n' alone without using search.xml
                path = '/{}.xml?'.format(cls.plural)

        # return the list of people from Highrise
        return cls._list(path+paging, cls.singular)

    @classmethod
    def get(cls, id):
        """Get a single party"""

        # retrieve the person from Highrise
        xml = Highrise.request('/{}/{}.xml'.format(cls.plural, id))
        
        # return a person object
        for obj_xml in xml.iter(tag=cls.singular):
            return cls.from_xml(obj_xml)

    @property
    def tags(self):
        """Get the tags associated with this party"""
        
        # sanity check: has this person been saved to Highrise yet?
        if self.id == None:
            raise ElevatorError('You have to save the person before you can load their tags')
        
        # get the tags
        return Tag.get_by(self.plural, self.id)
    
    @property
    def notes(self):
        """Get the notes associated with this party"""

        # sanity check: has this person been saved to Highrise yet?
        if self.id == None:
            raise ElevatorError('You have to save the person before you can load their notes')

        # get the notes
        kwargs = {}
        kwargs[self.singular] = self.id
        return Note.filter(**kwargs)

    @property
    def tasks(self):
        """Get the tasks associated with this party"""

        # sanity check: has this person been saved to Highrise yet?
        if self.id == None:
            raise ElevatorError('You have to save the person before you can load their tasks')

        # get the notes
        kwargs = {}
        kwargs[self.singular] = self.id
        return Task.filter(**kwargs)

    @property
    def emails(self):
        """Get the emails associated with this party"""

        # sanity check: has this person been saved to Highrise yet?
        if self.id == None:
            raise ElevatorError('You have to save the person before you can load their emails')

        # get the emails
        kwargs = {}
        kwargs[self.singular] = self.id
        return Email.filter(**kwargs)
    
    def add_tag(self, name):
        """Add a tag to a party"""
        
        # sanity check: has this party been saved to Highrise yet?
        if self.id == None:
            raise ElevatorError('You have to save the {} before you can add a tag'.format(self.singular))
        
        # add the tag
        return Tag.add_to(self.plural, self.id, name)

    def remove_tag(self, tag_id):
        """Remove a tag from a party"""

        # sanity check: has this party been saved to Highrise yet?
        if self.id == None:
            raise ElevatorError('You have to save the {} before you can remove a tag'.format(self.singular))

        # remove the tag
        return Tag.remove_from(self.plural, self.id, tag_id)
    
    def add_note(self, body, **kwargs):
        """Add a note to a party"""
        
        # sanity check: has this party been saved to Highrise yet?
        if self.id == None:
            raise ElevatorError('You have to save the {} before you can add a note'.format(self.singular))
        
        # add the note and save it to Highrise
        note = Note(body=body, subject_id=self.id, subject_type='Party', **kwargs)
        note.save()

    def add_email(self, title, body, **kwargs):
        """Add an email to a party"""

        # sanity check: has this party been saved to Highrise yet?
        if self.id == None:
            raise ElevatorError('You have to save the {} before you can add an email'.format(self.singular))

        # add the email and save it to Highrise
        email = Email(title=title, body=body, subject_id=self.id, subject_type='Party', **kwargs)
        email.save()
    
    def save(self):
        """Save a party to Highrise."""

        # get the XML for the request
        xml = self.save_xml()
        xml_string = ElementTree.tostring(xml, encoding=None)

        # if this was an initial save, update the object with the returned data
        if self.id == None:
            response = Highrise.request('/{}.xml'.format(self.plural), method='POST', xml=xml_string)
            new = Person.from_xml(response)

        # if this was a PUT request, we need to re-request the object
        # so we can get any new ID values for phone numbers, addresses, etc.
        else:
            response = Highrise.request('/{}/{}.xml'.format(self.plural, self.id), method='PUT', xml=xml_string)
            new = self.get(self.id)

        # update the values of self to align with what came back from Highrise
        self.__dict__ = new.__dict__

    def delete(self):
        """Delete a party from Highrise."""

        return Highrise.request('/{}/{}.xml'.format(self.plural, self.id), method='DELETE')


class Person(Party):
    """An object representing a Highrise person"""
    
    plural = 'people'
    singular = 'person'

    def __new__(cls, **kwargs):
        extended_fields = {
            'first_name': HighriseField(type=str),
            'last_name': HighriseField(type=str),
            'title': HighriseField(type=str),
            'company_id': HighriseField(type=int),
            'company_name': HighriseField(type=str),
            'subject_datas': HighriseField(type=list, force_key='subject_datas', extra_attrs={'type': 'array'}),
        }
        return Party.__new__(cls, extended_fields, **kwargs)

    @classmethod
    def _filter(cls, **kwargs):
        """Get a list of people based on filter criteria"""

        # get all people in a company
        if 'company_id' in kwargs:
            path = '/companies/{}/people.xml'.format(kwargs['company_id'])
            if len(kwargs) > 1:
                raise KeyError('"company_id" can not be used with any other keyward arguments')

        # get all people will a specific title
        elif 'title' in kwargs:
            path = '/people.xml?title={}'.format(kwargs['title'])
            if len(kwargs) > 1:
                raise KeyError('"title" can not be used with any other keyward arguments')

        # return the list of people from Highrise
        return cls._list(path, 'person')


class Company(Party):
    """An object representing a Highrise company"""

    plural = 'companies'
    singular = 'company'

    def __new__(cls, **kwargs):
        extended_fields = {
            'name': HighriseField(type=str),
            'subject_datas': HighriseField(type=list, force_key='subject_datas', extra_attrs={'type': 'array'}),
        }
        return Party.__new__(cls, extended_fields, **kwargs)


class User(HighriseObject):
    """
    A Highrise account user (NB this is *not* a Person).

    A user is someone who has a Highrise account, and is not the same
    thing as a Person (who is a Highrise contact). Users are the people who
    use the system, rather than those stored within it.

    Having a User class is useful as it allows you to access real names for
    people who have edited / added items to Highrise. For example, if you
    want to know who wrote a Note, then the Note API will return the author_id
    which can be used to look up the User.

    e.g.
    >>> person = pyrise.Person.get(123)
    >>> note = person.notes[0]
    >>> author = pyrise.User.get(note.author_id)
    >>> print author.name + ' wrote the note.'
    Bob wrote the note.

    API docs available at https://github.com/37signals/highrise-api/blob/master/sections/data_reference.md#user

    NB this is currently READ-ONLY, and has only a single `get(id)` method.
    """

    singular = 'user'
    plural = 'users'

    def __new__(cls, extended_fields={}, **kwargs):
        # set the base fields dictionary and extend it with any additional fields
        cls.fields = {
            'id': HighriseField(type='id'),
            'name': HighriseField(type=str),
            'email_address': HighriseField(type=str),
            'created_at': HighriseField(),
            'updated_at': HighriseField(),
            'admin': HighriseField(type=bool)
        }
        cls.fields.update(extended_fields)

        # send back the object reference
        return HighriseObject.__new__(cls, **kwargs)

    @classmethod
    def get(cls, id):
        """Get a single user by id."""

        # retrieve the person from Highrise
        xml = Highrise.request('/{}/{}.xml'.format(cls.plural, id))

        # return a person object
        for obj_xml in xml.iter(tag=cls.singular):
            return cls.from_xml(obj_xml)


class ElevatorError(Exception):
    pass


class BadRequest(ElevatorError):
    pass


class AuthorizationRequired(ElevatorError):
    pass


class Forbidden(ElevatorError):
    pass


class NotFound(ElevatorError):
    pass


class GatewayFailure(ElevatorError):
    pass


class GatewayConnectionError(ElevatorError):
    pass


class UnexpectedResponse(ElevatorError):
    pass


class InsufficientStorage(ElevatorError):
    pass<|MERGE_RESOLUTION|>--- conflicted
+++ resolved
@@ -841,11 +841,7 @@
         """Get a single case"""
 
         # retrieve the case from Highrise
-<<<<<<< HEAD
-        xml = Highrise.request('/kases/%s.xml' % id)
-=======
         xml = Highrise.request('/kases/{}.xml'.format(id))
->>>>>>> 8b412e13
 
         # return a case object
         for case_xml in xml.getiterator(tag='kase'):
@@ -866,11 +862,7 @@
         # if this was a PUT request, we need to re-request the object
         # so we can get any new ID values set at creation
         else:
-<<<<<<< HEAD
-            response = Highrise.request('/kases/%s.xml' % self.id, method='PUT', xml=xml_string)
-=======
             response = Highrise.request('/kases/{}.xml'.format(self.id), method='PUT', xml=xml_string)
->>>>>>> 8b412e13
             new = Case.get(self.id)
 
         # update the values of self to align with what came back from Highrise
@@ -879,11 +871,7 @@
     def delete(self):
         """Delete a task from Highrise."""
 
-<<<<<<< HEAD
-        return Highrise.request('/kases/%s.xml' % self.id, method='DELETE')
-=======
         return Highrise.request('/kases/{}.xml'.format(self.id), method='DELETE')
->>>>>>> 8b412e13
 
 class Party(HighriseObject):
     """An object representing a Highrise person or company."""
