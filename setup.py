--- conflicted
+++ resolved
@@ -1,34 +1,26 @@
 #!/usr/bin/env python
 #from distutils.core import setup
-from setuptools import setup, find_packages
+from setuptools import setup
 
-CLASSIFIERS = [
-   "Programming Language :: Python",
-   "Programming Language :: Python :: 2.7",
-   "Programming Language :: Python :: 3",
-   "Programming Language :: Python :: 3.5",
-   "Programming Language :: Python :: 3.6",
-]
 
 setup(name="pyrise",
-<<<<<<< HEAD
-      version='0.5.2.zapier',
-=======
       version='0.5.3',
->>>>>>> 563d951e
       description="Python wrapper for 37Signals Highrise",
       long_description="A work in progress, but one that will be awesome when finished. Pyrise gives you class objects that work a lot like Django models, making the whole experience of integrating with Highrise just a little more awesome and Pythonic.",
       license="MIT License",
       author="Jason Ford",
       author_email="jason@feedmagnet.com",
       url="http://github.com/feedmagnet/pyrise",
-<<<<<<< HEAD
-      packages = find_packages(),
-      install_requires = ['httplib2>=0.10.3', 'six'],
-=======
       py_modules=['pyrise'],
       install_requires = ['httplib2', 'requests'],
->>>>>>> 563d951e
       keywords= "python 37signals highrise api wrapper feedmagnet",
-      classifiers=CLASSIFIERS,
-      )+      classifiers=[
+         "Development Status :: 5 - Production/Stable",
+         "License :: OSI Approved :: MIT License",
+         "Programming Language :: Python",
+         "Programming Language :: Python :: 2.7",
+         "Programming Language :: Python :: 3",
+         "Programming Language :: Python :: 3.5",
+         "Programming Language :: Python :: 3.6",
+      ],
+)